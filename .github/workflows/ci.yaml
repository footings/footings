--- conflicted
+++ resolved
@@ -47,8 +47,4 @@
           python -m pip install --upgrade pip
           pip install nox
       - name: Run tests
-<<<<<<< HEAD
-        run:  nox -s tests-${{ matrix.python-version }}
-=======
-        run:  nox -s test-${{ matrix.python-version }}
->>>>>>> b9462c45
+        run:  nox -s test-${{ matrix.python-version }}